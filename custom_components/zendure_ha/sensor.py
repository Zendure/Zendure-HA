"""Interfaces with the Zendure Integration api sensors."""

import logging
from datetime import datetime
from typing import Any

from homeassistant.components.sensor import SensorEntity, SensorEntityDescription
from homeassistant.config_entries import ConfigEntry
from homeassistant.core import HomeAssistant
from homeassistant.helpers.device_registry import DeviceInfo
from homeassistant.helpers.entity_platform import AddEntitiesCallback
from homeassistant.helpers.restore_state import RestoreEntity
from homeassistant.helpers.template import Template
from homeassistant.util import dt as dt_util
from stringcase import snakecase

_LOGGER = logging.getLogger(__name__)


async def async_setup_entry(_hass: HomeAssistant, _config_entry: ConfigEntry, async_add_entities: AddEntitiesCallback) -> None:
    """Set up the Zendure sensor."""
    ZendureSensor.addSensors = async_add_entities


class ZendureSensor(SensorEntity):
    addSensors: AddEntitiesCallback

    def __init__(
        self,
        deviceinfo: DeviceInfo,
        uniqueid: str,
        template: Template | None = None,
        uom: str | None = None,
        deviceclass: Any | None = None,
        stateclass: Any | None = None,
        precision: int | None = None,
    ) -> None:
        """Initialize a Zendure entity."""
        self._attr_has_entity_name = True
        self._attr_should_poll = False
        self._attr_available = True
        self.entity_description = SensorEntityDescription(
            key=uniqueid, name=uniqueid, native_unit_of_measurement=uom, device_class=deviceclass, state_class=stateclass
        )
        self._attr_device_info = deviceinfo
        self._attr_unique_id = f"{deviceinfo.get('name', None)}-{uniqueid}"
        self.entity_id = f"sensor.{deviceinfo.get('name', None)}-{snakecase(uniqueid)}"
        self._attr_translation_key = snakecase(uniqueid)
        self._value_template: Template | None = template
        if precision is not None:
            self._attr_suggested_display_precision = precision

    def update_value(self, value: Any) -> None:
        try:
            new_value = self._value_template.async_render_with_possible_json_value(value, None) if self._value_template is not None else value

            if self.hass and new_value != self._attr_native_value:
                self._attr_native_value = new_value
                if self.hass and self.hass.loop.is_running():
                    self.schedule_update_ha_state()

        except Exception as err:
            self._attr_native_value = value
            _LOGGER.error(f"Error {err} setting state: {self._attr_unique_id} => {value}")


class ZendureRestoreSensor(ZendureSensor, RestoreEntity):
    """Representation of a Zendure select entity with restore."""

    def __init__(
        self,
        deviceinfo: DeviceInfo,
        uniqueid: str,
        template: Template | None = None,
        uom: str | None = None,
        deviceclass: Any | None = None,
        stateclass: Any | None = None,
        precision: int | None = None,
    ) -> None:
        """Initialize a select entity."""
        super().__init__(deviceinfo, uniqueid, template, uom, deviceclass, stateclass, precision)
        self.last_value = 0
        self.lastValueUpdate = dt_util.utcnow()

    async def async_added_to_hass(self) -> None:
        """Handle entity which will be added."""
        await super().async_added_to_hass()
        state = await self.async_get_last_state()
        if state is not None and state.state != "unknown":
            self._attr_native_value = state.state
            self._attr_last_reset = dt_util.utcnow()
            _LOGGER.debug(f"Restored state for {self.entity_id}: {self._attr_native_value}")

    def aggregate(self, time: datetime, value: int) -> None:
        # reset the aggregate sensors each day
        if self.state is None or self.last_reset is None or self.last_reset.date() != time.date():
            self._attr_native_value = 0.0
            self._attr_last_reset = time
<<<<<<< HEAD
            if self.hass and self.hass.loop.is_running():
                self.schedule_update_ha_state()
        elif self.last_value != 0:
            secs = time.timestamp() - self.last_reset.timestamp()
            self._attr_native_value = float(self.state) + (self.last_value * secs / 3600000)
            if self.hass and self.hass.loop.is_running():
                self.schedule_update_ha_state()

        self.last_value = value
=======
        else:
            secs = time.timestamp() - self.lastValueUpdate.timestamp()
            self._attr_native_value = float(self.state) + self.last_value * secs / 3600000

        self.last_value = value
        self.lastValueUpdate = time
        if self.hass and self.hass.loop.is_running():
            self.schedule_update_ha_state()
>>>>>>> 62a5eb4e
<|MERGE_RESOLUTION|>--- conflicted
+++ resolved
@@ -96,17 +96,6 @@
         if self.state is None or self.last_reset is None or self.last_reset.date() != time.date():
             self._attr_native_value = 0.0
             self._attr_last_reset = time
-<<<<<<< HEAD
-            if self.hass and self.hass.loop.is_running():
-                self.schedule_update_ha_state()
-        elif self.last_value != 0:
-            secs = time.timestamp() - self.last_reset.timestamp()
-            self._attr_native_value = float(self.state) + (self.last_value * secs / 3600000)
-            if self.hass and self.hass.loop.is_running():
-                self.schedule_update_ha_state()
-
-        self.last_value = value
-=======
         else:
             secs = time.timestamp() - self.lastValueUpdate.timestamp()
             self._attr_native_value = float(self.state) + self.last_value * secs / 3600000
@@ -114,5 +103,4 @@
         self.last_value = value
         self.lastValueUpdate = time
         if self.hass and self.hass.loop.is_running():
-            self.schedule_update_ha_state()
->>>>>>> 62a5eb4e
+            self.schedule_update_ha_state()